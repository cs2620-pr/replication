# Raft Consensus-based Distributed Server System

This project implements a distributed server replication system with leader election using the Raft consensus algorithm. It provides a fault-tolerant key-value store that can withstand multiple node failures.

## Architecture

The system consists of the following components:

1. **Raft Node**: The core component implementing the Raft consensus algorithm
2. **Server**: Runs a Raft node with gRPC services for communication
3. **Client**: Provides a simple interface to interact with the distributed system
4. **Configuration**: Defines the cluster topology and system parameters

### Fault Tolerance

This implementation provides 2+ fault tolerance by:
- Using the Raft consensus algorithm which ensures safety with 2f+1 nodes (where f is the number of tolerable failures)
- The default configuration has 5 nodes, so the system can tolerate 2 node failures
- Leader election automatically occurs if the leader fails
- Log replication ensures all nodes eventually have consistent state

## Project Structure

```
.
├── proto/                  # Protocol buffer definitions
│   └── replication.proto   # gRPC service and message definitions
├── generated/              # Auto-generated gRPC code (created by generate_proto.sh)
├── data/                   # Persistent state storage
├── logs/                   # Server logs
├── config.json             # Cluster configuration 
├── raft_node.py            # Raft consensus implementation
├── server.py               # Server executable
├── client.py               # Client library and CLI
├── run_cluster.py          # Script to run multiple nodes
└── generate_proto.sh       # Script to generate gRPC code
```

## Setup and Installation

1. Ensure you have Python 3.6+ installed
2. Activate the virtual environment:
   ```
   source venv/bin/activate
   ```
3. Install dependencies:
   ```
   pip install grpcio grpcio-tools
   ```
4. Generate the gRPC code:
   ```
   ./generate_proto.sh
   ```

## Usage

### Running a Cluster

USE THIS TO RUN SERVERS:
<<<<<<< HEAD

=======
 
>>>>>>> 004166b4
```
python run_cluster.py --config config.json --nodes all --no-auto-restart
```

Start a cluster of servers:

```
python run_cluster.py --config config.json
```

To start specific nodes only:

```
python run_cluster.py --config config.json --nodes 1,2,3
```

### Running the Server Monitor
<<<<<<< HEAD

=======
 
>>>>>>> 004166b4
```
python raft_monitor.py
```

<<<<<<< HEAD
### Using the Client
=======
### Using the Full Raft Client

```
python full_raft_client.py
```

### IGNORE: Using the Client
>>>>>>> 004166b4

Set a key-value pair:

```
python client.py --config config.json --operation set --key mykey --value myvalue
```

Get a value:

```
python client.py --config config.json --operation get --key mykey
```

### Running Individual Nodes

Start a single node:

```
python server.py --id 1 --config config.json
```

## Configuration

The `config.json` file defines the cluster:

```json
{
    "nodes": [
        {"id": 1, "host": "localhost", "port": 50051},
        {"id": 2, "host": "localhost", "port": 50052},
        {"id": 3, "host": "localhost", "port": 50053},
        {"id": 4, "host": "localhost", "port": 50054},
        {"id": 5, "host": "localhost", "port": 50055}
    ],
    "election_timeout_ms": {
        "min": 150,
        "max": 300
    },
    "heartbeat_interval_ms": 50,
    "data_directory": "./data"
}
```

## Key Components of the Implementation

### Raft Consensus Algorithm

The implementation includes:
- Leader Election: Nodes vote to elect a leader
- Log Replication: Leader replicates state changes to followers
- Safety: Ensures all nodes agree on the same sequence of state changes

### gRPC Communication

The system uses gRPC for communication between nodes:
- `NodeCommunication` service for inter-node communication
- `DataService` service for client-to-node communication

### Fault Handling

- Automatic leader election when a leader fails
- Persistence of state to recover from crashes
- Leader redirections for clients
- Retry mechanisms for transient failures

## Testing the System

1. Start the cluster:
   ```
   python run_cluster.py
   ```

2. Set some values:
   ```
   python client.py --operation set --key color --value blue
   ```

3. Get values:
   ```
   python client.py --operation get --key color
   ```

4. Test fault tolerance by killing the leader node (the system will elect a new leader)

## Limitations

- This is a simplified implementation of Raft for educational purposes
- No security features (authentication, encryption)
- Limited to key-value store operations

## Future Enhancements

- Add cluster membership changes
- Implement snapshotting for log compaction
- Add authentication and encryption
- Improve client interface with more operations<|MERGE_RESOLUTION|>--- conflicted
+++ resolved
@@ -57,11 +57,7 @@
 ### Running a Cluster
 
 USE THIS TO RUN SERVERS:
-<<<<<<< HEAD
-
-=======
  
->>>>>>> 004166b4
 ```
 python run_cluster.py --config config.json --nodes all --no-auto-restart
 ```
@@ -79,18 +75,11 @@
 ```
 
 ### Running the Server Monitor
-<<<<<<< HEAD
-
-=======
  
->>>>>>> 004166b4
 ```
 python raft_monitor.py
 ```
 
-<<<<<<< HEAD
-### Using the Client
-=======
 ### Using the Full Raft Client
 
 ```
@@ -98,7 +87,6 @@
 ```
 
 ### IGNORE: Using the Client
->>>>>>> 004166b4
 
 Set a key-value pair:
 
